--- conflicted
+++ resolved
@@ -51,11 +51,6 @@
               """,
             """
               class Test {
-<<<<<<< HEAD
-=======
-                  /**
-                   */
->>>>>>> 6d9048c8
                   void method(int arg0) {
                   }
               }
@@ -79,9 +74,7 @@
               }
               """,
             """
-              class Test {
-                  /**
-                   */
+              class Test {              
                   int method() {
                   }
               }
@@ -105,14 +98,8 @@
               }
               """,
             """
-              class Test {
-<<<<<<< HEAD
-                  void method(int arg0) {
-=======
-                  /**
-                   */
-                  void method() throws IllegalStateException {
->>>>>>> 6d9048c8
+              class Test {              
+                  void method() throws IllegalStateException {
                   }
               }
               """
@@ -181,7 +168,6 @@
         );
     }
 
-<<<<<<< HEAD
     @Test
     void multipleEmptyLines2() {
         rewriteRun(
@@ -216,24 +202,6 @@
         );
     }
 
-    @Test
-    void emptyReturn() {
-        rewriteRun(
-          //language=java
-          java(
-            """
-              class Test {
-                  /**
-                   * @return
-                   */
-                  int method() {
-                  }
-              }
-              """,
-            """
-              class Test {
-                  int method() {
-=======
     @Nested
     class NoSpace {
         @Test
@@ -251,12 +219,9 @@
                   }
                   """,
                 """
-                  class Test {
-                      /**
-                       */
-                      void method(int arg0) {
-                      }
->>>>>>> 6d9048c8
+                  class Test {                  
+                      void method(int arg0) {
+                      }
                   }
                   """
               )
@@ -278,9 +243,7 @@
                   }
                   """,
                 """
-                  class Test {
-                      /**
-                       */
+                  class Test {                  
                       int method() {
                       }
                   }
@@ -304,9 +267,7 @@
                   }
                   """,
                 """
-                  class Test {
-                      /**
-                       */
+                  class Test {                  
                       void method() throws IllegalStateException {
                       }
                   }
@@ -330,20 +291,11 @@
                       void method(int arg0) {
                       }
                   }
-<<<<<<< HEAD
-              }
-              """,
-            """
-              class Test {
-                  void method() throws IllegalStateException {
-=======
-                  """,
-                """
-                  class Test {
-                      /***/
-                      void method(int arg0) {
-                      }
->>>>>>> 6d9048c8
+                  """,
+                """
+                  class Test {                  
+                      void method(int arg0) {
+                      }
                   }
                   """
               )
@@ -363,8 +315,7 @@
                   }
                   """,
                 """
-                  class Test {
-                      /***/
+                  class Test {                  
                       int method() {
                       }
                   }
@@ -386,8 +337,7 @@
                   }
                   """,
                 """
-                  class Test {
-                      /***/
+                  class Test {                  
                       void method() throws IllegalStateException {
                       }
                   }
@@ -409,8 +359,7 @@
                   }
                   """,
                 """
-                  class Test {
-                      /***/
+                  class Test {                  
                       void method(int arg0) {
                       }
                   }
@@ -432,8 +381,7 @@
                   }
                   """,
                 """
-                  class Test {
-                      /***/
+                  class Test {                  
                       int method() {
                       }
                   }
@@ -455,8 +403,7 @@
                   }
                   """,
                 """
-                  class Test {
-                      /***/
+                  class Test {                  
                       void method() throws IllegalStateException {
                       }
                   }
@@ -482,9 +429,7 @@
                   }
                   """,
                 """
-                  class Test {
-                      /**
-                       */
+                  class Test {                  
                       void method(int arg0) {
                       }
                   }
@@ -507,9 +452,7 @@
                   }
                   """,
                 """
-                  class Test {
-                      /**
-                       */
+                  class Test {                  
                       int method() {
                       }
                   }
@@ -532,9 +475,7 @@
                   }
                   """,
                 """
-                  class Test {
-                      /**
-                       */
+                  class Test {                  
                       int method() throws IllegalStateException {
                       }
                   }
@@ -557,9 +498,7 @@
                   }
                   """,
                 """
-                  class Test {
-                      /**
-                       */
+                  class Test {                  
                       void method(int arg0) {
                       }
                   }
@@ -582,9 +521,7 @@
                   }
                   """,
                 """
-                  class Test {
-                      /**
-                       */
+                  class Test {                  
                       int method() {
                       }
                   }
@@ -607,9 +544,7 @@
                   }
                   """,
                 """
-                  class Test {
-                      /**
-                       */
+                  class Test {                  
                       int method() throws IllegalStateException {
                       }
                   }
@@ -678,14 +613,7 @@
         rewriteRun(
           other(
             """
-<<<<<<< HEAD
-              class Test {
-                  void method() throws IllegalStateException {
-                  }
-              }
-=======
               foo
->>>>>>> 6d9048c8
               """
           )
         );
@@ -922,5 +850,4 @@
           )
         );
     }
-
 }